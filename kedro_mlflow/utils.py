import importlib.metadata
from functools import lru_cache
from pathlib import Path
<<<<<<< HEAD
from typing import Any, Callable, Dict, List, Union
=======
from typing import Dict, List, Union

import flatten_dict
>>>>>>> 33a2284e


def _parse_requirements(path: Union[str, Path], encoding="utf-8") -> List:
    with open(path, mode="r", encoding=encoding) as file_handler:
        requirements = [
            x.strip() for x in file_handler if x.strip() and not x.startswith("-r")
        ]
    return requirements


<<<<<<< HEAD
@lru_cache(maxsize=None)
def _load_plugins(entry_point: str) -> Dict[str, Callable[[], Any]]:
    return {
        plugin.name: plugin.load
        for plugin in importlib.metadata.entry_points()[entry_point]
    }
=======
def _flatten_dict(d: Dict, recursive: bool = True, sep: str = ".") -> Dict:
    def reducer(k1: str, k2: str):
        return f"{k1}{sep}{k2}" if k1 else str(k2)

    return flatten_dict.flatten(
        d, reducer=reducer, max_flatten_depth=(None if recursive else 2)
    )


def _unflatten_dict(d: Dict, sep: str = ".") -> Dict:
    def splitter(k: str):
        return k.split(sep)

    return flatten_dict.unflatten(d, splitter=splitter)
>>>>>>> 33a2284e
<|MERGE_RESOLUTION|>--- conflicted
+++ resolved
@@ -1,13 +1,9 @@
 import importlib.metadata
 from functools import lru_cache
 from pathlib import Path
-<<<<<<< HEAD
 from typing import Any, Callable, Dict, List, Union
-=======
-from typing import Dict, List, Union
 
 import flatten_dict
->>>>>>> 33a2284e
 
 
 def _parse_requirements(path: Union[str, Path], encoding="utf-8") -> List:
@@ -18,14 +14,12 @@
     return requirements
 
 
-<<<<<<< HEAD
 @lru_cache(maxsize=None)
 def _load_plugins(entry_point: str) -> Dict[str, Callable[[], Any]]:
     return {
         plugin.name: plugin.load
         for plugin in importlib.metadata.entry_points()[entry_point]
     }
-=======
 def _flatten_dict(d: Dict, recursive: bool = True, sep: str = ".") -> Dict:
     def reducer(k1: str, k2: str):
         return f"{k1}{sep}{k2}" if k1 else str(k2)
@@ -39,5 +33,4 @@
     def splitter(k: str):
         return k.split(sep)
 
-    return flatten_dict.unflatten(d, splitter=splitter)
->>>>>>> 33a2284e
+    return flatten_dict.unflatten(d, splitter=splitter)